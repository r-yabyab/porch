--- conflicted
+++ resolved
@@ -22,15 +22,6 @@
             "mode": "auto",
             "program": "${workspaceFolder}/cmd/porch/main.go",
             "args": [
-<<<<<<< HEAD
-                "--secure-port=9443",
-                "--v=6",
-                "--standalone-debug-mode",
-                "--kubeconfig=${userHome}/.kube/kind-porch-test",
-                "--cache-directory=${workspaceFolder}/.cache",
-                "--function-runner=172.18.255.202:9445",
-                "--use-git-cabundle=true"
-=======
                 "--secure-port=4443",
                 "--v=7",
                 "--standalone-debug-mode",
@@ -38,7 +29,6 @@
                 "--cache-directory=${workspaceFolder}/.cache",
                 "--function-runner=172.18.255.201:9445",
                 "--repo-sync-frequency=60s"
->>>>>>> e1906481
             ],
             "cwd": "${workspaceFolder}",
         },
