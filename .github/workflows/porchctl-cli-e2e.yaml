# Copyright 2024 The Nephio Authors
#
# Licensed under the Apache License, Version 2.0 (the "License");
# you may not use this file except in compliance with the License.
# You may obtain a copy of the License at
#
#      http://www.apache.org/licenses/LICENSE-2.0
#
# Unless required by applicable law or agreed to in writing, software
# distributed under the License is distributed on an "AS IS" BASIS,
# WITHOUT WARRANTIES OR CONDITIONS OF ANY KIND, either express or implied.
# See the License for the specific language governing permissions and
# limitations under the License.

name: Porch CLI End-to-End Tests
on:
  push:
    paths-ignore:
      - "docs/**"
      - "release/**"
      - ".prow.yaml"
      - "OWNERS"
  pull_request:
    paths-ignore:
      - "docs/**"
      - "release/**"
      - ".prow.yaml"
      - "OWNERS"
jobs:
  tests:
    name: Porch CLI End-to-End Tests
    runs-on: ubuntu-latest

    steps:
      - name: Checkout Porch
        uses: actions/checkout@v4
      - name: Set up Go
        uses: actions/setup-go@v5
        with:
          go-version: '>=1.22.2'
      - name: Setup kubectl
        uses: azure/setup-kubectl@v3
      - name: Install kpt
        uses: jaxxstorm/action-install-gh-release@v1.10.0
        with:
          repo: kptdev/kpt
          tag: v1.0.0-beta.54
          chmod: 0755
      - name: Build and install porchctl
<<<<<<< HEAD
        run: make porchctl
=======
        run: |
          make porchctl
          mv ${GITHUB_WORKSPACE}/.build/porchctl /usr/local/bin/porchctl
          sudo chmod 755 /usr/local/bin/porchctl
          porchctl version
>>>>>>> e6f83965
      - name: Create k8s Kind Cluster
        uses: helm/kind-action@v1
        with:
          cluster_name: kind
          version: v0.23.0
          kubectl_version: v1.30.0
      - name: Build Images and Deploy porch kpt pkg
        run: IMAGE_REPO=porch-kind IMAGE_TAG=${GITHUB_SHA:0:8} KIND_CONTEXT_NAME=kind make run-in-kind
      - name: porchctl e2e test
        run: E2E=1 go test -v -timeout 20m ${GITHUB_WORKSPACE}/test/e2e/cli
      - name: Export porch server logs
        if: always()
        run: |
          name=$(kubectl -n porch-system get pod -l app=porch-server -o custom-columns=NAME:.metadata.name --no-headers=true)
          kubectl -n porch-system logs $name > porch-cli-e2e-server.log
      - name: Archive logs
        if: always()
        uses: actions/upload-artifact@v4  
        with:
          name: porch-cli-e2e-server.log
          path: porch-cli-e2e-server.log
          compression-level: 0<|MERGE_RESOLUTION|>--- conflicted
+++ resolved
@@ -47,15 +47,9 @@
           tag: v1.0.0-beta.54
           chmod: 0755
       - name: Build and install porchctl
-<<<<<<< HEAD
-        run: make porchctl
-=======
         run: |
           make porchctl
-          mv ${GITHUB_WORKSPACE}/.build/porchctl /usr/local/bin/porchctl
-          sudo chmod 755 /usr/local/bin/porchctl
-          porchctl version
->>>>>>> e6f83965
+          .build/porchctl version
       - name: Create k8s Kind Cluster
         uses: helm/kind-action@v1
         with:
